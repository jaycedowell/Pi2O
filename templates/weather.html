--- conflicted
+++ resolved
@@ -66,11 +66,6 @@
                     var input=$(this);
                     var re = /^[A-Z]+[0-9]+$/;
                     var is_pws=re.test(input.val());
-<<<<<<< HEAD
-                    console.log(is_pws);
-                    if(is_pws){input.removeClass("invalid");}
-                    else{input.addClass("invalid");}
-=======
                     if(is_pws){
                         input.removeClass("invalid");
                     } else{ 
@@ -87,41 +82,28 @@
                     } else {
                         input.addClass("invalid");
                     }
->>>>>>> 2db6232b
                 });
 			    
 			    $('#weather-cn').on('input', function() {
                     var input=$(this);
                     var re = /^\+?[0-9]+(\.[0-9]*?)?$/;
                     var is_float=re.test(input.val());
-<<<<<<< HEAD
-                    console.log(is_float);
-                    if(is_float){input.removeClass("invalid");}
-                    else{input.addClass("invalid");}
-=======
                     if(is_float){
                         input.removeClass("invalid");
                     } else {
                         input.addClass("invalid");
                     }
->>>>>>> 2db6232b
                 });
 			    
                 $('#weather-cd').on('input', function() {
                     var input=$(this);
                     var re = /^\+?[0-9]+(\.[0-9]*?)?$/;
                     var is_float=re.test(input.val());
-<<<<<<< HEAD
-                    console.log(is_float);
-                    if(is_float){input.removeClass("invalid");}
-                    else{input.addClass("invalid");}
-=======
                     if(is_float){
                         input.removeClass("invalid");
                     } else {
                         input.addClass("invalid");
                     }
->>>>>>> 2db6232b
                 });
 				
 				$("#submit_form").click(function(event){
@@ -130,13 +112,9 @@
                     for (var input in form_data){
                         var element=$("#"+form_data[input]['name']);
                         var invalid=element.hasClass("invalid");
-<<<<<<< HEAD
-                        if (invalid){error_free=false;}
-=======
                         if (invalid){
                             error_free=false;
                         }
->>>>>>> 2db6232b
                     }
                     if (!error_free){
                         event.preventDefault(); 
