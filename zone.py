--- conflicted
+++ resolved
@@ -72,162 +72,6 @@
                 fh.flush()
 
 
-<<<<<<< HEAD
-=======
-class GPIORainSensor(object):
-    """
-    Class for reading a rain sensor via GPIO.  When rain is detected the pin 
-    will go high.
-    """
-    
-    def __init__(self, pin):
-        """
-        Initialize the class with a GPIO pin number and make sure that the 
-        specified as been exported via /sys/class/gpio/export and that it 
-        is marked for input.
-        """
-    
-        # GPIO pin
-        self.pin = int(pin)
-        
-        # Setup
-        if self.pin > 0:
-            try:    
-                # Export
-                with open('/sys/class/gpio/export', 'w') as fh: 
-                    fh.write(str(self.pin))
-                    fh.flush()
-                    
-                # Direction
-                with open(f"/sys/class/gpio/gpio{self.pin}/direction", 'w') as fh:
-                    fh.write('in')
-                    fh.flush()
-                    
-            except IOError:
-                pass
-                
-    def read(self):
-        """
-        Read the state of the GPIO.
-        """
-        
-        if self.pin > 0:
-            with open(f"/sys/class/gpio/gpio{self.pin}/value", 'r') as fh:
-                value = int(fh.read(), 10)
-                
-            return value
-        else:
-            return -1
-            
-    @property
-    def is_active(self):
-        """
-        Read the sensor and return a boolean of whether or not the sensor 
-        is active.  Is it raining or not?
-        """
-        
-        value = self.read()
-        if value > 0:
-            return True
-        else:
-            return False
-
-
-class NullRainSensor(object):
-    """
-    Class implementing a null rain sensor (it's always off).
-    """
-    
-    def __init__(self):
-        """
-        Initialize the class.
-        """
-        
-        pass
-                
-    def read(self):
-        """
-        Read the state which is always off.
-        """
-        
-        return 0
-        
-    @property
-    def is_active(self):
-        """
-        Read the sensor and return a boolean of whether or not the sensor 
-        is active.  Is it raining or not?
-        """
-        
-        value = self.read()
-        if value > 0:
-            return True
-        else:
-            return False
-
-
-class SoftRainSensor(object):
-    """
-    Class for using weather station data as a software rain sensor.
-    """
-    
-    def __init__(self, precip, config, updateInterval=3600):
-        """
-        Initialize the class with precipitation amount in inches.  Use
-        the 'updateInterval' keyword to set the polling interval in
-        seconds (default = 3600).
-        """
-        
-        # Precipitation cutoff
-        self.precip = float(precip)
-        
-        # Configuration link
-        self.config = config
-        
-        # Initialize the internal state
-        self.rainfall = 0.0
-        self.lastPoll = 0.0
-        self.updateInterval = float(updateInterval)
-        
-    def read(self):
-        """
-        Read the state of the rain sensor.
-        """
-        
-        tNow = time.time()
-        if tNow-self.lastPoll >= self.updateInterval:
-            # Refresh
-            pws = self.config.get('Weather', 'pws')
-            try:
-                assert(pws != '')
-                data = get_current_conditions(pws)
-                current = data['observations'][0]
-                
-                self.rainfall = float(current['imperial']['precipTotal'])
-            except (AssertionError, RuntimeError):
-                self.rainfall = -1
-            self.lastPoll = tNow
-            
-        if self.rainfall >= self.precip:
-            return 1
-        else:
-            return 0
-            
-    @property
-    def is_active(self):
-        """
-        Read the sensor and return a boolean of whether or not the sensor 
-        is active.  Is it raining or not?
-        """
-        
-        value = self.read()
-        if value > 0:
-            return True
-        else:
-            return False
-
-
->>>>>>> f7b99871
 class SprinklerZone(object):
     """
     Class for controlling a particular sprinkler zone.
