# -*- coding: utf-8 -*

"""
Module for controlling a particular sprinkler zone.
"""

import time
import logging
import threading
import traceback
<<<<<<< HEAD
try:
    import cStringIO as StringIO
except ImportError:
    import StringIO

__version__ = '0.2'
__all__ = ['GPIORelay', 'SprinklerZone', '__version__']
=======
 
from weather import get_current_conditions

__version__ = '0.2'
__all__ = ['GPIORelay', 'GPIORainSensor', 'NullRainSensor', 'SoftRainSensor',
           'SprinklerZone']
>>>>>>> 3d82f225


# Logger instance
_LOGGER = logging.getLogger('__main__')


class GPIORelay(object):
    """
    Class for controlling a relay that is active when high via GPIO.
    """
    
    def __init__(self, pin):
        """
        Initialize the class with a GPIO pin number and make sure that the 
        specified as been exported via /sys/class/gpio/export and that it 
        is marked for output.
        """
    
        # GPIO pin
        self.pin = int(pin)
        
        # Setup
        if self.pin > 0:
            try:    
                # Export
                with open('/sys/class/gpio/export', 'w') as fh:
                    fh.write(str(self.pin))
                    fh.flush()
                    
                # Direction
                with open('/sys/class/gpio/gpio%i/direction' % self.pin, 'w') as fh:
                    fh.write('out')
                    fh.flush()
                    
                # Off
                self.off()
                
            except IOError:
                pass
                
    def on(self):
        """
        Turn the relay on.
        """
        
        if self.pin > 0:
            with open('/sys/class/gpio/gpio%i/value' % self.pin, 'w') as fh:
                fh.write('1')
                fh.flush()
                
    def off(self):
        """
        Turn the relay off.
        """
    
        if self.pin > 0:
            with open('/sys/class/gpio/gpio%i/value' % self.pin, 'w') as fh:
                fh.write('0')
                fh.flush()


<<<<<<< HEAD
=======
class GPIORainSensor(object):
    """
    Class for reading a rain sensor via GPIO.  When rain is detected the pin 
    will go high.
    """
    
    def __init__(self, pin):
        """
        Initialize the class with a GPIO pin number and make sure that the 
        specified as been exported via /sys/class/gpio/export and that it 
        is marked for input.
        """
    
        # GPIO pin
        self.pin = int(pin)
        
        # Setup
        if self.pin > 0:
            try:    
                # Export
                with open('/sys/class/gpio/export', 'w') as fh: 
                    fh.write(str(self.pin))
                    fh.flush()
                    
                # Direction
                with open('/sys/class/gpio/gpio%i/direction' % self.pin, 'w') as fh:
                    fh.write('in')
                    fh.flush()
                    
            except IOError:
                pass
                
    def read(self):
        """
        Read the state of the GPIO.
        """
        
        if self.pin > 0:
            with open('/sys/class/gpio/gpio%i/value' % self.pin, 'r') as fh:
                value = int(fh.read(), 10)
                
            return value
        else:
            return -1
            
    @property
    def is_active(self):
        """
        Read the sensor and return a boolean of whether or not the sensor 
        is active.  Is it raining or not?
        """
        
        value = self.read()
        if value > 0:
            return True
        else:
            return False


class NullRainSensor(object):
    """
    Class implementing a null rain sensor (it's always off).
    """
    
    def __init__(self):
        """
        Initialize the class.
        """
        
        pass
                
    def read(self):
        """
        Read the state which is always off.
        """
        
        return 0
        
    @property
    def is_active(self):
        """
        Read the sensor and return a boolean of whether or not the sensor 
        is active.  Is it raining or not?
        """
        
        value = self.read()
        if value > 0:
            return True
        else:
            return False


class SoftRainSensor(object):
    """
    Class for using weather station data as a software rain sensor.
    """
    
    def __init__(self, precip, config, updateInterval=3600):
        """
        Initialize the class with precipitation amount in inches.  Use
        the 'updateInterval' keyword to set the polling interval in
        seconds (default = 3600).
        """
        
        # Precipitation cutoff
        self.precip = float(precip)
        
        # Configuration link
        self.config = config
        
        # Initialize the internal state
        self.rainfall = 0.0
        self.lastPoll = 0.0
        self.updateInterval = float(updateInterval)
        
    def read(self):
        """
        Read the state of the rain sensor.
        """
        
        tNow = time.time()
        if tNow-self.lastPoll >= self.updateInterval:
            # Refresh
            pws = self.config.get('Weather', 'pws')
            try:
                assert(pws != '')
                data = get_current_conditions(pws)
                current = data['observations'][0]
                
                self.rainfall = float(current['imperial']['precipTotal'])
            except (AssertionError, RuntimeError):
                self.rainfall = -1
            self.lastPoll = tNow
            
        if self.rainfall >= self.precip:
            return 1
        else:
            return 0
            
    @property
    def is_active(self):
        """
        Read the sensor and return a boolean of whether or not the sensor 
        is active.  Is it raining or not?
        """
        
        value = self.read()
        if value > 0:
            return True
        else:
            return False


>>>>>>> 3d82f225
class SprinklerZone(object):
    """
    Class for controlling a particular sprinkler zone.
    """
    
    def __init__(self, relay, rate=0.0, current_et_value=0.0):
        if type(relay) == GPIORelay:
            self.relay = relay
        else:
            self.relay = GPIORelay(relay)
        self.relay.off()
        self.rate = rate
        self.current_et_value = current_et_value
        
        self.state = 0
        self.lastStart = 0
        self.lastStop = 0
        
    def on(self):
        if self.state == 0:
<<<<<<< HEAD
            self.relay.on()
            _LOGGER.info('Turned on GPIO pin %i', self.relay.pin)
            
=======
            rain = False
            if self.rainSensor is not None:
                rain = self.rainSensor.is_active
                
            if not rain:
                self.relay.on()
                zoneLogger.info('Turned on GPIO pin %i', self.relay.pin)
            else:
                zoneLogger.warning('Rain sensor is active, not activating relay')
                
>>>>>>> 3d82f225
            self.state = 1
            self.lastStart = time.time()
            
    def off(self):
        if self.state == 1:
            self.relay.off()
            _LOGGER.info('Turned off GPIO pin %i', self.relay.pin)
            
            self.state = 0
            self.lastStop = time.time()
            
<<<<<<< HEAD
=======
    @property
>>>>>>> 3d82f225
    def is_active(self):
        return True if self.state else False
        
    def get_last_run(self):
<<<<<<< HEAD
        return self.lastStart
        
    def get_durations_from_precipitation(self, precip):
        return precip / self.rate * 60.0
        
=======
        return self.lastStart
>>>>>>> 3d82f225
<|MERGE_RESOLUTION|>--- conflicted
+++ resolved
@@ -8,22 +8,9 @@
 import logging
 import threading
 import traceback
-<<<<<<< HEAD
-try:
-    import cStringIO as StringIO
-except ImportError:
-    import StringIO
 
-__version__ = '0.2'
-__all__ = ['GPIORelay', 'SprinklerZone', '__version__']
-=======
- 
-from weather import get_current_conditions
-
-__version__ = '0.2'
-__all__ = ['GPIORelay', 'GPIORainSensor', 'NullRainSensor', 'SoftRainSensor',
-           'SprinklerZone']
->>>>>>> 3d82f225
+__version__ = '0.3'
+__all__ = ['GPIORelay', 'SprinklerZone']
 
 
 # Logger instance
@@ -85,162 +72,6 @@
                 fh.flush()
 
 
-<<<<<<< HEAD
-=======
-class GPIORainSensor(object):
-    """
-    Class for reading a rain sensor via GPIO.  When rain is detected the pin 
-    will go high.
-    """
-    
-    def __init__(self, pin):
-        """
-        Initialize the class with a GPIO pin number and make sure that the 
-        specified as been exported via /sys/class/gpio/export and that it 
-        is marked for input.
-        """
-    
-        # GPIO pin
-        self.pin = int(pin)
-        
-        # Setup
-        if self.pin > 0:
-            try:    
-                # Export
-                with open('/sys/class/gpio/export', 'w') as fh: 
-                    fh.write(str(self.pin))
-                    fh.flush()
-                    
-                # Direction
-                with open('/sys/class/gpio/gpio%i/direction' % self.pin, 'w') as fh:
-                    fh.write('in')
-                    fh.flush()
-                    
-            except IOError:
-                pass
-                
-    def read(self):
-        """
-        Read the state of the GPIO.
-        """
-        
-        if self.pin > 0:
-            with open('/sys/class/gpio/gpio%i/value' % self.pin, 'r') as fh:
-                value = int(fh.read(), 10)
-                
-            return value
-        else:
-            return -1
-            
-    @property
-    def is_active(self):
-        """
-        Read the sensor and return a boolean of whether or not the sensor 
-        is active.  Is it raining or not?
-        """
-        
-        value = self.read()
-        if value > 0:
-            return True
-        else:
-            return False
-
-
-class NullRainSensor(object):
-    """
-    Class implementing a null rain sensor (it's always off).
-    """
-    
-    def __init__(self):
-        """
-        Initialize the class.
-        """
-        
-        pass
-                
-    def read(self):
-        """
-        Read the state which is always off.
-        """
-        
-        return 0
-        
-    @property
-    def is_active(self):
-        """
-        Read the sensor and return a boolean of whether or not the sensor 
-        is active.  Is it raining or not?
-        """
-        
-        value = self.read()
-        if value > 0:
-            return True
-        else:
-            return False
-
-
-class SoftRainSensor(object):
-    """
-    Class for using weather station data as a software rain sensor.
-    """
-    
-    def __init__(self, precip, config, updateInterval=3600):
-        """
-        Initialize the class with precipitation amount in inches.  Use
-        the 'updateInterval' keyword to set the polling interval in
-        seconds (default = 3600).
-        """
-        
-        # Precipitation cutoff
-        self.precip = float(precip)
-        
-        # Configuration link
-        self.config = config
-        
-        # Initialize the internal state
-        self.rainfall = 0.0
-        self.lastPoll = 0.0
-        self.updateInterval = float(updateInterval)
-        
-    def read(self):
-        """
-        Read the state of the rain sensor.
-        """
-        
-        tNow = time.time()
-        if tNow-self.lastPoll >= self.updateInterval:
-            # Refresh
-            pws = self.config.get('Weather', 'pws')
-            try:
-                assert(pws != '')
-                data = get_current_conditions(pws)
-                current = data['observations'][0]
-                
-                self.rainfall = float(current['imperial']['precipTotal'])
-            except (AssertionError, RuntimeError):
-                self.rainfall = -1
-            self.lastPoll = tNow
-            
-        if self.rainfall >= self.precip:
-            return 1
-        else:
-            return 0
-            
-    @property
-    def is_active(self):
-        """
-        Read the sensor and return a boolean of whether or not the sensor 
-        is active.  Is it raining or not?
-        """
-        
-        value = self.read()
-        if value > 0:
-            return True
-        else:
-            return False
-
-
->>>>>>> 3d82f225
 class SprinklerZone(object):
     """
     Class for controlling a particular sprinkler zone.
@@ -261,22 +92,9 @@
         
     def on(self):
         if self.state == 0:
-<<<<<<< HEAD
             self.relay.on()
             _LOGGER.info('Turned on GPIO pin %i', self.relay.pin)
             
-=======
-            rain = False
-            if self.rainSensor is not None:
-                rain = self.rainSensor.is_active
-                
-            if not rain:
-                self.relay.on()
-                zoneLogger.info('Turned on GPIO pin %i', self.relay.pin)
-            else:
-                zoneLogger.warning('Rain sensor is active, not activating relay')
-                
->>>>>>> 3d82f225
             self.state = 1
             self.lastStart = time.time()
             
@@ -288,20 +106,13 @@
             self.state = 0
             self.lastStop = time.time()
             
-<<<<<<< HEAD
-=======
     @property
->>>>>>> 3d82f225
     def is_active(self):
         return True if self.state else False
         
     def get_last_run(self):
-<<<<<<< HEAD
         return self.lastStart
         
     def get_durations_from_precipitation(self, precip):
         return precip / self.rate * 60.0
-        
-=======
-        return self.lastStart
->>>>>>> 3d82f225
+        