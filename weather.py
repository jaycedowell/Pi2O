# -*- coding: utf-8 -*

"""
Module for reading in weather conditions from Weather Underground.
"""

import json
import math
import time
import logging
from urllib.request import urlopen
from datetime import datetime, timedelta

from expiring_cache import expiring_cache

__version__ = '0.6'
__all__ = ['get_current_conditions', 'get_three_day_history', 'get_current_temperature', 
<<<<<<< HEAD
           'get_daily_et', '__version__']
=======
           'get_weather_adjustment']
>>>>>>> 3d82f225


# Logger instance
_LOGGER = logging.getLogger('__main__')


# Rate limiter
class _RateLimiter(object):
    """
    Class to help make sure that the various calls to the WUnderground API don't exceed 
    the free rate limit of 5 queries per minute.  This class can also be adjusted to 
    work with other rate limits as well.
    """
    
    def __init__(self, requests_per_minute=5):
        self.requests_per_minute = float(requests_per_minute)
        
        self._requests = []
        
    def clear_to_send(self, block=True):
        """
        Find out if sending a request now would be allowable.  Return True
        if it is, False otherwise.  If 'block' is set to True, the function
        blocks until it is clear to make a request again.
        """
        
        # Get the current time
        tNow = time.time()
        
        # Find out how many requests have been make in the last minute and make of list
        # of requests that should be purged
        requestCount = 0
        requestsToRemove = []
        for t in self._requests:
            if tNow - t <= 60.0:
                requestCount += 1
            else:
                requestsToRemove.append(t)
                
        # Clean out the old requests
        for t in requestsToRemove:
            idx = self._requests.index(t)
            del self._requests[idx]
            
        # Can we make another request?
        clear = False
        if requestCount < self.requests_per_minute:
            ## Yes, update the requests list
            self._requests.append( tNow )
            clear = True
        else:
            if block:
                ## Sleep for a bit and try again
                _LOGGER.warning('WUnderground rate limiter in effect')
                time.sleep(5)
                while not self.clear_to_send(block=False):
                    time.sleep(5)
                    
                _LOGGER.info('WUnderground rate limiter cleared')
                clear = True
            else:
                ## Nope
                clear = False
                
        return clear


# Create the rate limiter
_rl = _RateLimiter()


def get_current_conditions(pws, timeout=30):
    """
    Get the current conditions of the personal weather station using WUnderground.
    """
    
    # Get the URL
    url = "https://api.weather.com/v2/pws/observations/current?apiKey=6532d6454b8aa370768e63d6ba5a832e&stationId=%s&format=json&units=e" % pws
    
    # Check the rate limiter
    _rl.clear_to_send()
    
    try:
        uh = urlopen(url, None, timeout)
    except Exception as e:
        raise RuntimeError("Failed to connect to WUnderground for current conditions: %s" % str(e))
    else:
        data = json.loads(uh.read())
        uh.close()
        
    return data


def get_three_day_history(pws, timeout=30):
    """
    Get the weather history for the last three days from a personal weather station using
    WUnderground.
    """
    
    # Get the URL
    url = "https://api.weather.com/v2/pws/observations/all/3day?apiKey=6532d6454b8aa370768e63d6ba5a832e&stationId=%s&format=json&units=e" % pws
    
    # Check the rate limiter
    _rl.clear_to_send()
    
    try:
        uh = urlopen(url, None, timeout)
    except Exception as e:
        raise RuntimeError("Failed to connect to WUnderground for three-day history: %s" % str(e))
    else:
        data = json.loads(uh.read())
        uh.close()
        
    return data


@expiring_cache(maxage=1800)
def get_current_temperature(pws, timeout=30):
    """
    Get the current temperature in degrees Fahrenheit using the WUnderground 
    API.
    """
    
    data = get_current_conditions(pws, timeout=timeout)
    
    try:
        current = data['observations'][0]
        
        tNow = float(current['imperial']['temp'])
        _LOGGER.debug('Current temperature is %.1f F for %s', tNow, pws)
    except Exception as e:
        raise RuntimeError("Failed to get current temperature: %s" % str(e))
        
    return tNow


<<<<<<< HEAD
def _T(TF):
    """
    Temperature in F to C.
    """
    
    return (TF-32.0)*5.0/9.0


def _u2(uMPH, height=2.0):
    """
    Wind speed in mph measured at height (in m) to m/s at 2 m.
    """
    
    u = uMPH*0.447
    u *= 4.87 / math.log(67.8*height - 5.42)
    return u


def _Delta(Tmean):
    """
    Slope of saturation water vapor curve (in kPa/C) at temperature T (in C).
    """
    
    d = 17.27*Tmean / (Tmean + 237.3)
    d = 4098.0*0.6108*math.exp(d)
    d = d / (Tmean + 237.3)**2
    return d


def _P(elev):
    """
    Atmospheric pressure (in kPa) as a function of elevation (in m).
    """
    
    p = (293 - 0.0065*elev)/293.0
    p = 101.3*p**5.26
    return p


def _Elevation(P):
    """
    Effective elevation (in m) as a function of the atmospheric pressure (in kPa)
    [inverse of P(elev)].
    """
    
    elev = (P/101.3)**(1.0/5.26)
    elev = (293.0 - elev*293.0) / 0.0065
    return elev


def _gamma(P):
    """
    Psychrometric constant (in kPa/C) as a function of atmospheric pressure (in kPa).
    """
    
    return 0.000665*P


def _DT(Tmean, P, u2, Cd=0.34):
    """
    Delta term for the radiation component.
    """
    
    d = _Delta(Tmean)
    g = _gamma(P)
    return d / (d + g*(1+Cd*u2))


def _PT(Tmean, P, u2, Cd=0.34):
    """
    Psi term for the wind component.
    """
    
    d = _Delta(Tmean)
    g = _gamma(P)
    return g / (d + g*(1+Cd*u2))


def _TT(Tmean, u2, Cn=900.0):
    """
    Temperature term for the wind component.
    """
    
    return u2*Cn/(Tmean + 273.0)


def _eT(T):
    """
    Saturation vapor pressure (in kPa) of air at temperature T (in C).
    """
    
    return 0.6108*math.exp(17.27*T/(T+237.3))


def _eS(Tmin, Tmax):
    """
    Mean saturation vapor pressure (in kPa) of air in the temperture range of Tmin to 
    Tmax (in C).
    """
    
    return 0.5*_eT(Tmin) + 0.5*_eT(Tmax)


def _eA(Tmin, Tmax, RHmin, RHmax):
    """
    Actual mean vapor pressure (in kPa) of air at temperature range Tmin to Tmax (in C) 
    and relative humidity range RHmin to RHmax (as a percentage).
    """
    
    return 0.5*_eT(Tmin)*RHmax/100.0 + 0.5*_eT(Tmax)*RHmin/100.0


def _Ra(lat, J):
    """
    Solar radiation (in MJ/m^2/d) from the latitude (in deg) and the day-of-the-year.
    """
    
    lat = lat*math.pi/180.0
    if type(J) is datetime:
        J = float(J.strftime("%j"))
        
    dR = 1.0 + 0.033*math.cos(2*math.pi*J/365.0)
    d = 0.409*math.sin(2*math.pi*J/365.0 - 1.39)
    Gs = 0.0820
    
    # Sunset hour angle
    omega = math.acos(-math.tan(lat)*math.tan(d))
    
    r = omega*math.sin(lat)*math.sin(d) + math.cos(lat)*math.cos(d)*math.sin(omega)
    r = 24*60/math.pi * Gs*dR*r
    return r


def _Rso(lat, elev, J):
    """
    Clear sky solar radiation (in MJ/m^2/d) from latitude (in deg), elevation (in m), and
    the day-of-the-year.
    """
    
    return (0.75 + 2e-5*elev)*_Ra(lat, J)


def _Rns(R=None, lat=0.0, elev=0.0, J=0.0, albedo=0.23):
    """
    Net solar radiation (in MJ/m^2/d) from the mean daily solar radiation in (W/m^2/d).
    """
    
    if R is None:
        R = _Rso(lat, elev, J)
    else:
        R = R*0.0864
        
    return (1.0-albedo)*R


def _Rnl(Tmin, Tmax, RHmin, RHmax, lat, elev, J, R=None):
=======
@expiring_cache(maxage=1800)
def get_weather_adjustment(pws, adj_min=0.0, adj_max=200.0, timeout=30):
>>>>>>> 3d82f225
    """
    Net outgoing long wave solar radiation (in MJ/m^2/d) from the tempereture range (in C), 
    latitude (in deg), elevation (in m), day-of-the-year, and the mean daily solar radiation
    (in W/m^2/d).
    """
    
    e = _eA(Tmin, Tmax, RHmin, RHmax)
    rs = _Rso(lat, elev, J)
    if R is None:
        R = rs*1.0
    else:
        R = R*0.0864
        
    t1 = 4.903e-9*( 0.5*(Tmin+273.16)**4 + 0.5*(Tmax+273.16)**4 )
    t2 = 0.34 - 0.14*math.sqrt(e)
    t3 = 1.35*R/rs - 0.35
    return t1*t2*t3


def _Rn(Tmin, Tmax, RHmin, RHmax, lat, elev, J, R=None, albedo=0.23):
    """
    Net radiation (in mm equivalent evaporation) from the tempereture range (in C), 
    latitude (in deg), elevation (in m), day-of-the-year, and the mean daily solar 
    radiation (in W/m^2/d).
    """
    
    return 0.408*(_Rns(R=R, lat=lat, elev=elev, J=J, albedo=albedo) - _Rnl(Tmin, Tmax, RHmin, RHmax, lat, elev, J, R))


def _ET(Tmin, Tmax, u2, RHmin, RHmax, lat, elev, J, R=None, Kc=1.0, Cn=900.0, Cd=0.34, albedo=0.23):
    """
    Evapotransperation value (in mm/d) as a function of the temperature range Tmin to Tmax
    (in C), the wind speed (in m/s), the relative humidity range RHmin ot RHmax (as a
    percentage), the latitude (in deg), the elevation (in m), the day-of-the-year, and
    the mean daily solar radiation (in W/m^2/d).
    """
    
    Tmean = 0.5*Tmin + 0.5*Tmax
    p = _P(elev)
    
    r = _DT(Tmean, p, u2, Cd=Cd) * _Rn(Tmin, Tmax, RHmin, RHmax, lat, elev, J, R, albedo=albedo)
    w = _PT(Tmean, p, u2, Cd=Cd) * _TT(Tmean, u2, Cn=Cn) * (_eS(Tmin, Tmax) - _eA(Tmin, Tmax, RHmin, RHmax))
    return Kc*(r + w)


def get_daily_et(pws, Kc=1.0, Cn=900.0, Cd=0.34, albedo=0.23, inches=True, timeout=30):
    """
    Estimate the evapotranpsersion loss (in mm or inches) for the last 24 hours using data
    from the specified WUnderground weather station.  If the loss is wanted in mm, set
    the `inches` keyword to False.
    """
    
    # Weather station latitude and elevation above sea level (in m) via the current 
    # conditions
    data = get_current_conditions(pws, timeout=timeout)
    lat = float(data['observations'][0]['lat'])                         # degrees
    elev = float(data['observations'][0]['imperial']['elev']) * 0.3048  # ft -> m
    
    # Weather conditions for the past 24 hours
    dtNow = datetime.utcnow()
    dtStart = dtNow - timedelta(days=1)
    data = get_three_day_history(pws, timeout=timeout)
    
    t, h, w, p, r = [], [], [], [], []
    try:
        history = data['observations']
        
        for day in history:
            dt = datetime.utcfromtimestamp(day['epoch'])
            if dt < dtStart:
                continue
            if day['imperial']['tempAvg'] is None:
                continue
                
            t.append( _T(float(day['imperial']['tempAvg'])) )        # F -> C
            h.append( float(day['humidityAvg']) )                   # %
            w.append( _u2(float(day['imperial']['windspeedAvg'])) )  # MPH -> m/s
            p.append( float(day['imperial']['precipTotal'])*25.4 )  # in -> mm
            try:
                r.append( float(day['solarRadiationHigh']) )        # W/m^2
            except ValueError:
                r.append( None )
                
        ## Convert the total rainfall to Delta_{rain}
        dp = [0.0,]
        for i in range(1, len(p)):
            dp.append( p[i]-p[i-1] )
            if dp[-1] < 0:
                dp[-1] = 0.0
        p = dp
        
    except Exception as e:
        pass
        
    # Compute the min, max, and average values (where needed)
    Tmin = min(t)
    Tmax = max(t)
    RHmin = min(h)
    RHmax = max(h)
    w = sum(w)/len(w)
    try:
        r = sum(r)/len(r)
    except (TypeError, ZeroDivisionError):
        r = None
        
    # Report - part 1
    _LOGGER.debug("Temperature: %.1f to %.1f C", Tmin, Tmax)
    _LOGGER.debug("Relative humidity: %.0f%% to %.0f%%", RHmin, RHmax)
    _LOGGER.debug("Average wind speed: %.1f m/s",  w)
    _LOGGER.debug("Elevation above sea level: %.1f m",  elev)
    _LOGGER.debug("Total rainfall: %.2f mm", sum(p))
    try:
        _LOGGER.debug("Average solar radiation: %.1f W/m^2/d", r)
    except TypeError:
        _LOGGER.debug("Average solar radiation: calculated from latitude and day-of-the-year")
        
    # Compute the evapotranspiration loss...
    loss = _ET(Tmin, Tmax, w, RHmin, RHmax, lat, elev, dtStart, R=r, Kc=Kc, Cn=Cn, Cd=Cd, albedo=albedo)
    _LOGGER.info("ET loss: %.2f mm", loss)
    # ... and correct for the amount of rainfall received.
    loss -= sum(p)
    _LOGGER.info("ET loss, less rainfall received: %.2f mm", loss)
        
    # Convert, if needed, and return
    if inches:
        loss = loss / 25.4
    return loss<|MERGE_RESOLUTION|>--- conflicted
+++ resolved
@@ -13,13 +13,9 @@
 
 from expiring_cache import expiring_cache
 
-__version__ = '0.6'
+__version__ = '0.7'
 __all__ = ['get_current_conditions', 'get_three_day_history', 'get_current_temperature', 
-<<<<<<< HEAD
-           'get_daily_et', '__version__']
-=======
-           'get_weather_adjustment']
->>>>>>> 3d82f225
+           'get_daily_et']
 
 
 # Logger instance
@@ -156,7 +152,6 @@
     return tNow
 
 
-<<<<<<< HEAD
 def _T(TF):
     """
     Temperature in F to C.
@@ -313,10 +308,6 @@
 
 
 def _Rnl(Tmin, Tmax, RHmin, RHmax, lat, elev, J, R=None):
-=======
-@expiring_cache(maxage=1800)
-def get_weather_adjustment(pws, adj_min=0.0, adj_max=200.0, timeout=30):
->>>>>>> 3d82f225
     """
     Net outgoing long wave solar radiation (in MJ/m^2/d) from the tempereture range (in C), 
     latitude (in deg), elevation (in m), day-of-the-year, and the mean daily solar radiation
