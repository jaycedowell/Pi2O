--- conflicted
+++ resolved
@@ -82,16 +82,9 @@
                 _LOGGER.debug('Starting scheduler polling at %s LT', tNow)
                 
                 # Is the current schedule active?
-<<<<<<< HEAD
                 if self.config.get('Schedule%i' % tNow.month, 'enabled') == 'on':
                     ## If so, query the start time for this block
-                    h,m = [int(i) for i in self.config.get('Schedule%i' % tNow.month, 'start').split(':', 1)]
-=======
-                if self.config.get(f"Schedule{tNow.month}", 'enabled') == 'on':
-                    ## If so, query the run interval and start time for this block
-                    interval = int(self.config.get(f"Schedule{tNow.month}", 'interval'))
                     h,m = [int(i) for i in self.config.get(f"Schedule{tNow.month}", 'start').split(':', 1)]
->>>>>>> f7b99871
                     s = 0
                     _LOGGER.debug('Current month of %s is enabled with a start time of %i:%02i:%02i LT', tNow.strftime("%B"), h, m, s)
                     
@@ -177,26 +170,13 @@
                         ### Loop over the zones and work only on those that are enabled
                         for zone in range(1, len(self.hardwareZones)+1):
                             #### Is the current zone even active?
-<<<<<<< HEAD
-                            if self.config.get('Zone%i' % zone, 'enabled') == 'on' \
+                            if self.config.get(f"Zone{zone}", 'enabled') == 'on' \
                                and zone not in zones_to_skip:
                                 #### What duration do we use for this zone?
                                 ##### Get the allowed ET threshold value and convert it to a duration
-                                threshold = self.config.getfloat('Schedule%i' % tNow.month, 'threshold')
+                                threshold = self.config.getfloat(f"Schedule{tNow.month}", 'threshold')
                                 duration = self.hardwareZones[zone-1].get_durations_from_precipitation(threshold)
                                 adjustmentUsed = -2.0
-=======
-                            if self.config.get(f"Zone{zone}", 'enabled') == 'on':
-                                #### What duration do we use for this zone?
-                                duration = int(self.config.get(f"Schedule{tNow.month}", f"duration{zone}"))
-                                if self.config.get(f"Schedule{tNow.month}", 'wxadjust') == 'on':
-                                    duration = duration*self.wxAdjust
-                                    adjustmentUsed = self.wxAdjust*1.0
-                                else:
-                                    duration = duration*1.0
-                                    adjustmentUsed = -2.0
-                                    schLogger.info('Weather adjustment is not enabled for this schedule, ignoring previous value')
->>>>>>> f7b99871
                                     
                                 duration = timedelta(minutes=int(duration), seconds=int((duration*60) % 60))
                                 
