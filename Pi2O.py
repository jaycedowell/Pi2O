#!/usr/bin/env python3

import os
import sys
import pytz
import time
import argparse
import calendar
import threading
from datetime import datetime, timedelta

import jinja2
import cherrypy
from cherrypy.process.plugins import Daemonizer

import logging
try:
    from logging.handlers import WatchedFileHandler
except ImportError:
    from logging import FileHandler as WatchedFileHandler
    
from config import *
from database import Archive
from scheduler import ScheduleProcessor
<<<<<<< HEAD
from weather import get_current_temperature, get_daily_et
=======
from weather import get_current_temperature, get_weather_adjustment
>>>>>>> 3d82f225


# Path configuration
_BASE_PATH = os.path.dirname(os.path.abspath(__file__))
CSS_PATH = os.path.join(_BASE_PATH, 'css')
JS_PATH = os.path.join(_BASE_PATH, 'js')
TEMPLATE_PATH = os.path.join(_BASE_PATH, 'templates')


# Timezone configuration
_LOCAL_TZ = pytz.utc
if os.path.exists('/etc/timezone'):
    with open('/etc/timezone', 'r') as fh:
        _LOCAL_TZ = pytz.timezone(fh.read().strip().rstrip())


# Jinja configuration
jinjaEnv = jinja2.Environment(loader=jinja2.FileSystemLoader(TEMPLATE_PATH), 
                              extensions=['jinja2.ext.loopcontrols',])


"""
This module is used to fork the current process into a daemon.
Almost none of this is necessary (or advisable) if your daemon
is being started by inetd. In that case, stdin, stdout and stderr are
all set up for you to refer to the network connection, and the fork()s
and session manipulation should not be done (to avoid confusing inetd).
Only the chdir() and umask() steps remain as useful.

From:
  http://code.activestate.com/recipes/66012-fork-a-daemon-process-on-unix/

References:
  UNIX Programming FAQ
    1.7 How do I get my program to act like a daemon?
        http://www.erlenstar.demon.co.uk/unix/faq_2.html#SEC16
        
    Advanced Programming in the Unix Environment
      W. Richard Stevens, 1992, Addison-Wesley, ISBN 0-201-56317-7.
"""

def daemonize(stdin='/dev/null', stdout='/dev/null', stderr='/dev/null'):
    """
    This forks the current process into a daemon.
    The stdin, stdout, and stderr arguments are file names that
    will be opened and be used to replace the standard file descriptors
    in sys.stdin, sys.stdout, and sys.stderr.
    These arguments are optional and default to /dev/null.
    Note that stderr is opened unbuffered, so
    if it shares a file with stdout then interleaved output
    may not appear in the order that you expect.
    """
    
    # Do first fork.
    try:
        pid = os.fork()
        if pid > 0:
            sys.exit(0) # Exit first parent.
    except OSError as e:
        sys.stderr.write("fork #1 failed: (%d) %s\n" % (e.errno, e.strerror))
        sys.exit(1)
        
    # Decouple from parent environment.
    os.chdir("/")
    os.umask(0)
    os.setsid()
    
    # Do second fork.
    try:
        pid = os.fork()
        if pid > 0:
            sys.exit(0) # Exit second parent.
    except OSError as e:
        sys.stderr.write("fork #2 failed: (%d) %s\n" % (e.errno, e.strerror))
        sys.exit(1)
        
    # Now I am a daemon!
    
    # Redirect standard file descriptors.
    si = open(stdin, 'r')
    so = open(stdout, 'a+')
    se = open(stderr, 'a+')
    os.dup2(si.fileno(), sys.stdin.fileno())
    os.dup2(so.fileno(), sys.stdout.fileno())
    os.dup2(se.fileno(), sys.stderr.fileno())


<<<<<<< HEAD
def usage(exitCode=None):
    print """Pi2O.py - Control your sprinklers with a Raspberry Pi

Usage: Pi2O.py [OPTIONS]

Options:
-h, --help                  Display this help information
-p, --pid-file              File to write the current PID to
-d, --debug                 Set the logging to 'debug' level
-l, --logfile               Set the logfile (default = /var/log/pi2o)
"""

    if exitCode is not None:
        sys.exit(exitCode)
    else:
        return True


def parseOptions(args):
    config = {}
    config['configFile'] = CONFIG_FILE
    config['pidFile'] = None
    config['debug'] = False
    config['logfile'] = '/var/log/pi2o'

    try:
        opts, args = getopt.getopt(args, "hp:dl:", ["help", "pid-file=", "debug", "logfile="])
    except getopt.GetoptError as err:
        # Print help information and exit:
        print str(err) # will print something like "option -a not recognized"
        usage(exitCode=2)
    
    # Work through opts
    for opt, value in opts:
        if opt in ('-h', '--help'):
            usage(exitCode=0)
        elif opt in ('-p', '--pid-file'):
            config['pidFile'] = str(value)
        elif opt in ('-d', '--debug'):
            config['debug'] = True
        elif opt in ('-l', '--logfile'):
            config['logfile'] = value
        else:
            assert False
    
    # Add in arguments
    config['args'] = args

    # Return configuration
    return config


=======
>>>>>>> 3d82f225
# AJAX interface
class AJAX(object):
    def __init__(self, config, hardwareZones, history, scheduler):
        self.config = config
        self.hardwareZones = hardwareZones
        self.history = history
        self.scheduler = scheduler
        
    def serialize(self, dt):
        if isinstance(dt, datetime):
            if dt.utcoffset() is not None:
                dt = dt - dt.utcoffset()
        millis = int(calendar.timegm(dt.timetuple()) * 1000 + dt.microsecond / 1000)
        return millis
        
    @cherrypy.expose
    @cherrypy.tools.json_out()
    def summary(self):
        output = {}
        output['history'] = 'active' if self.history.is_alive() else 'failed'
        output['scheduler'] = 'active' if self.scheduler.is_alive() else 'failed'
        
        output['zones'] = []
        for i,zone in enumerate(self.hardwareZones):
            i += 1
<<<<<<< HEAD
            output['status%i' % i] = 'on' if zone.is_active() else 'off'
            output['etv%i' % i] = zone.current_et_value
=======
            output['status%i' % i] = 'on' if zone.is_active else 'off'
>>>>>>> 3d82f225
            output['name%i' % i] = self.config.get('Zone%i' % i, 'name')
            output['zones'].append(i)
        for entry in self.history.get_data():
            try:
                output['start%i' % entry['zone']]
                output['run%i' % entry['zone']]
                output['adjust%i' % entry['zone']]
            except KeyError:
                lStart = datetime.utcfromtimestamp(entry['dateTimeStart'])
                if entry['dateTimeStop'] > 0:
                    lStop = datetime.utcfromtimestamp(entry['dateTimeStop'])
                else:
                    lStop = datetime.utcnow()
                output['start%i' % entry['zone']] = self.serialize(lStart)
                output['run%i' % entry['zone']] = self.serialize(lStop)-self.serialize(lStart)
                output['adjust%i' % entry['zone']] = entry['wxAdjust']
                
        return output
    
    @cherrypy.expose
    @cherrypy.tools.json_out()
    def zone(self, id):
        output = {}
        
        try:
            id = int(id)
<<<<<<< HEAD
            output['status'] = 'on' if self.hardwareZones[id-1].is_active() else 'off'
=======
            output['status'] = 'on' if self.hardwareZones[id-1].is_active else 'off'
>>>>>>> 3d82f225
            for entry in self.history.get_data():
                if entry['zone'] == id:
                    output['lastStart'] = self.serialize(datetime.utcfromtimestamp(entry['dateTimeStart']))
                    output['lastStop'] = self.serialize(datetime.utcfromtimestamp(entry['dateTimeStop']))
                    output['adjust'] = entry['wxAdjust']
                    
        except Exception as e:
<<<<<<< HEAD
            print str(e)
=======
            print(str(e))
>>>>>>> 3d82f225
            
        return output
        
    @cherrypy.expose
    @cherrypy.tools.json_out()
    def control(self, **kwds):
        if len(kwds.keys()) > 0:
            for keyword,value in kwds.items():
                if keyword[:4] == 'zone' and keyword.find('-') == -1:
                    i = int(keyword[4:])
<<<<<<< HEAD
                    if value == 'on' and not self.hardwareZones[i-1].is_active():
                        self.hardwareZones[i-1].on()
                        self.history.write_data(time.time(), i, 'on', wx_adjustment=-1.0)
                    if value == 'off' and self.hardwareZones[i-1].is_active():
=======
                    if value == 'on' and not self.hardwareZones[i-1].is_active:
                        self.hardwareZones[i-1].on()
                        self.history.write_data(time.time(), i, 'on', wx_adjustment=-1.0)
                    if value == 'off' and self.hardwareZones[i-1].is_active:
>>>>>>> 3d82f225
                        self.hardwareZones[i-1].off()
                        self.history.write_data(time.time(), i, 'off')
                                    
        output = {}
        output['zones'] = []
        for i,zone in enumerate(self.hardwareZones):
            i += 1
<<<<<<< HEAD
            output['status%i' % i] = 'on' if zone.is_active() else 'off'
=======
            output['status%i' % i] = 'on' if zone.is_active else 'off'
>>>>>>> 3d82f225
            output['name%i' % i] = self.config.get('Zone%i' % i, 'name')
            output['zones'].append(i)
            
        return output
        
    @cherrypy.expose
    @cherrypy.tools.json_out()
    def log(self):
        output = {}
        
<<<<<<< HEAD
        tNow = datetime.utcnow()
=======
        tNow = datetime.now()
>>>>>>> 3d82f225
        history = self.history.get_data(age=14*24*3600)[:25]
        
        output['tNow'] = self.serialize(tNow)
        output['entries'] = []
        for i,entry in enumerate(history):
            i += 1
            output['entry%iZone' % i] = entry['zone']
            output['entry%iStart' % i] = pytz.utc.localize(datetime.utcfromtimestamp(entry['dateTimeStart'])).astimezone(_LOCAL_TZ).strftime("%Y-%m-%d %H:%M:%S")
            if entry['dateTimeStop'] >= entry['dateTimeStart']:
                active = False
                runtime = entry['dateTimeStop'] - entry['dateTimeStart']
            else:
                active = True
                runtime = time.time() - entry['dateTimeStart']
            output['entry%iRun' % i] = "%i:%02i:%02i%s" % (runtime/3600, runtime%3600/60, runtime%60, " <i>(running)</i>" if active else "")
            if entry['wxAdjust'] >= 0:
                output['entry%iAdjust' % i] = "%i%%" % (100.0*entry['wxAdjust'],)
            elif entry['wxAdjust'] == -1:
                output['entry%iAdjust' % i] = 'Manual'
            else:
                output['entry%iAdjust' % i] = 'Disabled'
            output['entries'].append(i)
            
        return output


# Main web interface
class Interface(object):
    def __init__(self, config, hardwareZones, history, scheduler):
        self.config = config
        self.hardwareZones = hardwareZones
        self.history = history
        self.scheduler = scheduler
        
        self.query = AJAX(config, hardwareZones, history, scheduler)
        
    @cherrypy.expose
    def index(self):
<<<<<<< HEAD
        kwds = self.config.as_dict()
=======
        kwds = self.config.dict
>>>>>>> 3d82f225
        kwds['tNow'] = datetime.now()
        kwds['tzOffset'] = int(datetime.now().strftime("%s")) - int(datetime.utcnow().strftime("%s"))
        
        kwds['history'] = 'active' if self.history.is_alive() else 'failed'
        kwds['scheduler'] = 'active' if self.scheduler.is_alive() else 'failed'
        
        for i,zone in enumerate(self.hardwareZones):
            i += 1
<<<<<<< HEAD
            kwds['zone%i-status' % i] = 'on' if zone.is_active() else 'off'
            kwds['zone%i-current_et_value' % i] = zone.current_et_value
=======
            kwds['zone%i-status' % i] = 'on' if zone.is_active else 'off'
>>>>>>> 3d82f225
        for entry in self.history.get_data():
            try:
                kwds['zone%i-lastStart' % entry['zone']]
                kwds['zone%i-lastStop' % entry['zone']]
                kwds['zone%i-adjust' % entry['zone']]
            except KeyError:
                kwds['zone%i-lastStart' % entry['zone']] = pytz.utc.localize(datetime.utcfromtimestamp(entry['dateTimeStart'])).astimezone(_LOCAL_TZ)
                kwds['zone%i-lastStop' % entry['zone']] = pytz.utc.localize(datetime.utcfromtimestamp(entry['dateTimeStop'])).astimezone(_LOCAL_TZ)
                kwds['zone%i-adjust' % entry['zone']] = entry['wxAdjust']
                
        template = jinjaEnv.get_template('index.html')
        return template.render({'kwds':kwds})
        
    @cherrypy.expose
    def zones(self, **kwds):
        if len(kwds) == 0:
<<<<<<< HEAD
            kwds = self.config.as_dict()
        else:
            self.config.from_dict(kwds)
=======
            kwds = self.config.dict
        else:
            self.config.dict = kwds
>>>>>>> 3d82f225
            save_config(CONFIG_FILE, self.config)
            
        template = jinjaEnv.get_template('zones.html')
        return template.render({'kwds':kwds})
    
    @cherrypy.expose
    def schedules(self, **kwds):
        if len(kwds) == 0:
<<<<<<< HEAD
            kwds = self.config.as_dict()
        else:
            self.config.from_dict(kwds)
=======
            kwds = self.config.dict
        else:
            self.config.dict = kwds
>>>>>>> 3d82f225
            save_config(CONFIG_FILE, self.config)
        kwds['tNow'] = datetime.now()
        
        mname = {1:'January', 2:'February', 3:'March', 4:'April', 5:'May', 6:'June', 
                 7:'July', 8:'August', 9:'September', 10:'October', 11:'November', 12:'December'}
                 
        template = jinjaEnv.get_template('schedules.html')
        return template.render({'kwds':kwds, 'mname':mname})
    
    @cherrypy.expose
    def weather(self, **kwds):
        if len(kwds) == 0:
<<<<<<< HEAD
            kwds = self.config.as_dict()
        else:
            self.config.from_dict(kwds)
=======
            kwds = self.config.dict
        else:
            self.config.dict = kwds
>>>>>>> 3d82f225
            save_config(CONFIG_FILE, self.config)
            
        if 'test-config' in kwds.keys():
            if kwds['weather-pws'] == '':
                kwds['weather-info'] = 'Error: No PWS ID provided'
            else:
                kwds['weather-info'] = "Current temperature: %.0f F" % (get_current_temperature(kwds['weather-pws']),)
<<<<<<< HEAD
                kwds['weather-info'] += "<br />Current daily ET loss: %.2f inches" % (get_daily_et(kwds['weather-pws'],
                                                                                              Kc=float(kwds['weather-kc']), 
                                                                                              Cn=float(kwds['weather-cn']), 
                                                                                              Cd=float(kwds['weather-cd'])),)
=======
                kwds['weather-info'] += "<br />Current weather correction: %i%%" % (100.0*get_weather_adjustment(kwds['weather-pws'], adj_max=kwds['weather-max-adjust']),)
>>>>>>> 3d82f225
                
        else:
            kwds['weather-info'] = ''
            
        template = jinjaEnv.get_template('weather.html')
        return template.render({'kwds':kwds})
    
    @cherrypy.expose
    def manual(self, **kwds):
        if len(kwds) == 0:
<<<<<<< HEAD
            kwds = self.config.as_dict()
        else:
            configDict = self.config.as_dict()
            for keyword,value in configDict.iteritems():
=======
            kwds = self.config.dict
        else:
            configDict = self.config.dict
            for keyword,value in configDict.items():
>>>>>>> 3d82f225
                if keyword not in kwds.keys():
                    kwds[keyword] = value
                    
        for keyword,value in kwds.items():
            if keyword[:4] == 'zone' and keyword.find('-') == -1:
                i = int(keyword[4:])
<<<<<<< HEAD
                if value == 'on' and not self.hardwareZones[i-1].is_active():
                    self.hardwareZones[i-1].on()
                    self.history.write_data(time.time(), i, 'on', wx_adjustment=-1.0)
                if value == 'off' and self.hardwareZones[i-1].is_active():
=======
                if value == 'on' and not self.hardwareZones[i-1].is_active:
                    self.hardwareZones[i-1].on()
                    self.history.write_data(time.time(), i, 'on', wx_adjustment=-1.0)
                if value == 'off' and self.hardwareZones[i-1].is_active:
>>>>>>> 3d82f225
                    self.hardwareZones[i-1].off()
                    self.history.write_data(time.time(), i, 'off')
                    
        kwds['manual-info'] = ''
        for i,zone in enumerate(self.hardwareZones):
            i = i + 1
            if kwds['zone%i-enabled' % i] == 'on':
<<<<<<< HEAD
                if zone.is_active():
=======
                if zone.is_active:
>>>>>>> 3d82f225
                    kwds['zone%i' % i] = 'selected'
                    kwds['manual-info'] += 'Zone %i is turned on<br />' % i
                else:
                    kwds['zone%i' % i] = ''
                    kwds['manual-info'] += 'Zone %i is turned off<br />' % i
                
        template = jinjaEnv.get_template('manual.html')
        return template.render({'kwds':kwds})
        
    @cherrypy.expose
    def logs(self, **kwds):
        kwds = {}
        kwds['tNow'] = _LOCAL_TZ.localize(datetime.now())
        kwds['tzOffset'] = int(datetime.now().strftime("%s")) - int(datetime.utcnow().strftime("%s"))
        kwds['history'] = self.history.get_data(age=7*24*3600)[:25]
<<<<<<< HEAD
        for i in xrange(len(kwds['history'])):
            kwds['history'][i]['dateTimeStart'] = pytz.utc.localize(datetime.utcfromtimestamp(kwds['history'][i]['dateTimeStart'])).astimezone(_LOCAL_TZ)
            kwds['history'][i]['dateTimeStop'] = pytz.utc.localize(datetime.utcfromtimestamp(kwds['history'][i]['dateTimeStop'])).astimezone(_LOCAL_TZ)
=======
        for i in range(len(kwds['history'])):
            kwds['history'][i]['dateTimeStart'] = datetime.fromtimestamp(kwds['history'][i]['dateTimeStart'])
            kwds['history'][i]['dateTimeStop'] = datetime.fromtimestamp(kwds['history'][i]['dateTimeStop'])
>>>>>>> 3d82f225
            
        template = jinjaEnv.get_template('log.html')
        return template.render({'kwds':kwds})


def main(args):
    # Setup logging
    logger = logging.getLogger(__name__)
    logFormat = logging.Formatter('%(asctime)s [%(levelname)-8s] %(message)s', datefmt='%Y-%m-%d %H:%M:%S')
    logFormat.converter = time.gmtime
    logHandler = WatchedFileHandler(args.log_file)
    logHandler.setFormatter(logFormat)
    logger.addHandler(logHandler)
    if args.debug:
        logger.setLevel(logging.DEBUG)
    else:
        logger.setLevel(logging.INFO)
        
    # PID file
    if args.pid_file is not None:
        with open(args.pid_file, 'w') as fh:
            fh.write("%i\n" % os.getpid())
            
    # CherryPy configuration
    cherrypy.config.update({'server.socket_host': '0.0.0.0', 'server.socket_port': 80, 'environment': 'production'})
    cpConfig = {'/css': {'tools.staticdir.on': True,
                         'tools.staticdir.dir': CSS_PATH},
                '/js':  {'tools.staticdir.on': True,
                         'tools.staticdir.dir': JS_PATH}
               }
                
    # Report on who we are
    logger.info('Starting Pi2O.py with PID %i', os.getpid())
    logger.info('All dates and times are in UTC except where noted')
     
    # Load in the configuration
<<<<<<< HEAD
    config = load_config(cmdConfig['configFile'])
=======
    config = load_config(args.config_file)
>>>>>>> 3d82f225
    
    # Initialize the archive
    history = Archive(config)
    history.start()
    
    # Initialize the hardware
    hardwareZones = init_zones(config)
    for previousRun in history.get_data(scheduled_only=True):
<<<<<<< HEAD
        logger.info('Previous run of zone %i was on %s UTC', previousRun['zone'], datetime.utcfromtimestamp(previousRun['dateTimeStart']))
        logger.info('Previous ET value of zone %i was %.2f inches', previousRun['zone'], hardwareZones[previousRun['zone']-1].current_et_value)
=======
        logger.info('Previous run of zone %i was on %s LT', previousRun['zone'], datetime.fromtimestamp(previousRun['dateTimeStart']))
>>>>>>> 3d82f225
        
        if hardwareZones[previousRun['zone']-1].lastStart == 0:
            hardwareZones[previousRun['zone']-1].lastStart = previousRun['dateTimeStart']
            hardwareZones[previousRun['zone']-1].lastStop = previousRun['dateTimeStop']
            
    # Initialize the scheduler
    scheduler = ScheduleProcessor(config, hardwareZones, history)
    scheduler.start()
    
    # Initialize the web interface
    ws = Interface(config, hardwareZones, history, scheduler)
    #cherrypy.quickstart(ws, config=cpConfig)
    cherrypy.engine.signal_handler.subscribe()
    cherrypy.tree.mount(ws, "/", config=cpConfig)
    cherrypy.engine.start()
    cherrypy.engine.block()
    
    # Shutdown process
    logger.info('Shutting down Pi2O, please wait...')
    
    # Stop the scheduler thread
    scheduler.cancel()
    
    # Make sure the sprinkler zones are off
    for i,zone in enumerate(hardwareZones):
<<<<<<< HEAD
        if zone.is_active():
            zone.off()
            history.write_data(time.time(), i, 'off')
        ## Save the ET values so that we have some state
        config.set('Zone%i' % (i+1), 'current_et_value', "%.2f" % zone.current_et_value)
        logger.info('Saved ET value for zone %i of %.2f inches', i+1, zone.current_et_value)
        
=======
        if zone.is_active:
            zone.off()
            history.write_data(time.time(), i, 'off')
            
>>>>>>> 3d82f225
    # Shutdown the archive
    history.cancel()
    
    # Save the final configuration
<<<<<<< HEAD
    save_config(cmdConfig['configFile'], config)
    logger.info('Done')
=======
    save_config(args.config_file, config)
>>>>>>> 3d82f225


if __name__ == "__main__":
    parser = argparse.ArgumentParser(
            description="control your sprinklers with a Raspberry Pi",
            formatter_class=argparse.ArgumentDefaultsHelpFormatter
            )
    parser.add_argument('-c', '--config-file', type=str, default=CONFIG_FILE,
                        help='configuraton file to use')
    parser.add_argument('-p', '--pid-file', type=str,
                        help='file to write the current PID to')
    parser.add_argument('-d', '--debug', action='store_true',
                        help='set the logging to \'debug\' level')
    parser.add_argument('-l', '--log-file', type=str, default='/var/log/pi2o',
                        help='set the logfile')
    parser.add_argument('-f', '--foreground', action='store_true',
                        help='run in the foreground instead of daemonizing')
    args = parser.parse_args()
    
    if not args.foreground:
        for redirname in ('/tmp/Pi2O.stdout', '/tmp/Pi2O.stderr'):
            try:
                os.unlink(redirname+'_old')
            except OSError:
                pass
            try:
                os.rename(redirname, redirname+'_old')
            except OSError:
                pass
        daemonize('/dev/null', '/tmp/Pi2O.stdout', '/tmp/Pi2O.stderr')
    main(args)<|MERGE_RESOLUTION|>--- conflicted
+++ resolved
@@ -22,11 +22,7 @@
 from config import *
 from database import Archive
 from scheduler import ScheduleProcessor
-<<<<<<< HEAD
 from weather import get_current_temperature, get_daily_et
-=======
-from weather import get_current_temperature, get_weather_adjustment
->>>>>>> 3d82f225
 
 
 # Path configuration
@@ -114,61 +110,6 @@
     os.dup2(se.fileno(), sys.stderr.fileno())
 
 
-<<<<<<< HEAD
-def usage(exitCode=None):
-    print """Pi2O.py - Control your sprinklers with a Raspberry Pi
-
-Usage: Pi2O.py [OPTIONS]
-
-Options:
--h, --help                  Display this help information
--p, --pid-file              File to write the current PID to
--d, --debug                 Set the logging to 'debug' level
--l, --logfile               Set the logfile (default = /var/log/pi2o)
-"""
-
-    if exitCode is not None:
-        sys.exit(exitCode)
-    else:
-        return True
-
-
-def parseOptions(args):
-    config = {}
-    config['configFile'] = CONFIG_FILE
-    config['pidFile'] = None
-    config['debug'] = False
-    config['logfile'] = '/var/log/pi2o'
-
-    try:
-        opts, args = getopt.getopt(args, "hp:dl:", ["help", "pid-file=", "debug", "logfile="])
-    except getopt.GetoptError as err:
-        # Print help information and exit:
-        print str(err) # will print something like "option -a not recognized"
-        usage(exitCode=2)
-    
-    # Work through opts
-    for opt, value in opts:
-        if opt in ('-h', '--help'):
-            usage(exitCode=0)
-        elif opt in ('-p', '--pid-file'):
-            config['pidFile'] = str(value)
-        elif opt in ('-d', '--debug'):
-            config['debug'] = True
-        elif opt in ('-l', '--logfile'):
-            config['logfile'] = value
-        else:
-            assert False
-    
-    # Add in arguments
-    config['args'] = args
-
-    # Return configuration
-    return config
-
-
-=======
->>>>>>> 3d82f225
 # AJAX interface
 class AJAX(object):
     def __init__(self, config, hardwareZones, history, scheduler):
@@ -194,12 +135,8 @@
         output['zones'] = []
         for i,zone in enumerate(self.hardwareZones):
             i += 1
-<<<<<<< HEAD
-            output['status%i' % i] = 'on' if zone.is_active() else 'off'
+            output['status%i' % i] = 'on' if zone.is_active else 'off'
             output['etv%i' % i] = zone.current_et_value
-=======
-            output['status%i' % i] = 'on' if zone.is_active else 'off'
->>>>>>> 3d82f225
             output['name%i' % i] = self.config.get('Zone%i' % i, 'name')
             output['zones'].append(i)
         for entry in self.history.get_data():
@@ -226,11 +163,7 @@
         
         try:
             id = int(id)
-<<<<<<< HEAD
-            output['status'] = 'on' if self.hardwareZones[id-1].is_active() else 'off'
-=======
             output['status'] = 'on' if self.hardwareZones[id-1].is_active else 'off'
->>>>>>> 3d82f225
             for entry in self.history.get_data():
                 if entry['zone'] == id:
                     output['lastStart'] = self.serialize(datetime.utcfromtimestamp(entry['dateTimeStart']))
@@ -238,11 +171,7 @@
                     output['adjust'] = entry['wxAdjust']
                     
         except Exception as e:
-<<<<<<< HEAD
-            print str(e)
-=======
             print(str(e))
->>>>>>> 3d82f225
             
         return output
         
@@ -253,17 +182,10 @@
             for keyword,value in kwds.items():
                 if keyword[:4] == 'zone' and keyword.find('-') == -1:
                     i = int(keyword[4:])
-<<<<<<< HEAD
-                    if value == 'on' and not self.hardwareZones[i-1].is_active():
-                        self.hardwareZones[i-1].on()
-                        self.history.write_data(time.time(), i, 'on', wx_adjustment=-1.0)
-                    if value == 'off' and self.hardwareZones[i-1].is_active():
-=======
                     if value == 'on' and not self.hardwareZones[i-1].is_active:
                         self.hardwareZones[i-1].on()
                         self.history.write_data(time.time(), i, 'on', wx_adjustment=-1.0)
                     if value == 'off' and self.hardwareZones[i-1].is_active:
->>>>>>> 3d82f225
                         self.hardwareZones[i-1].off()
                         self.history.write_data(time.time(), i, 'off')
                                     
@@ -271,11 +193,7 @@
         output['zones'] = []
         for i,zone in enumerate(self.hardwareZones):
             i += 1
-<<<<<<< HEAD
-            output['status%i' % i] = 'on' if zone.is_active() else 'off'
-=======
             output['status%i' % i] = 'on' if zone.is_active else 'off'
->>>>>>> 3d82f225
             output['name%i' % i] = self.config.get('Zone%i' % i, 'name')
             output['zones'].append(i)
             
@@ -286,11 +204,7 @@
     def log(self):
         output = {}
         
-<<<<<<< HEAD
         tNow = datetime.utcnow()
-=======
-        tNow = datetime.now()
->>>>>>> 3d82f225
         history = self.history.get_data(age=14*24*3600)[:25]
         
         output['tNow'] = self.serialize(tNow)
@@ -329,11 +243,7 @@
         
     @cherrypy.expose
     def index(self):
-<<<<<<< HEAD
-        kwds = self.config.as_dict()
-=======
         kwds = self.config.dict
->>>>>>> 3d82f225
         kwds['tNow'] = datetime.now()
         kwds['tzOffset'] = int(datetime.now().strftime("%s")) - int(datetime.utcnow().strftime("%s"))
         
@@ -342,12 +252,8 @@
         
         for i,zone in enumerate(self.hardwareZones):
             i += 1
-<<<<<<< HEAD
-            kwds['zone%i-status' % i] = 'on' if zone.is_active() else 'off'
+            kwds['zone%i-status' % i] = 'on' if zone.is_active else 'off'
             kwds['zone%i-current_et_value' % i] = zone.current_et_value
-=======
-            kwds['zone%i-status' % i] = 'on' if zone.is_active else 'off'
->>>>>>> 3d82f225
         for entry in self.history.get_data():
             try:
                 kwds['zone%i-lastStart' % entry['zone']]
@@ -364,15 +270,9 @@
     @cherrypy.expose
     def zones(self, **kwds):
         if len(kwds) == 0:
-<<<<<<< HEAD
-            kwds = self.config.as_dict()
-        else:
-            self.config.from_dict(kwds)
-=======
             kwds = self.config.dict
         else:
             self.config.dict = kwds
->>>>>>> 3d82f225
             save_config(CONFIG_FILE, self.config)
             
         template = jinjaEnv.get_template('zones.html')
@@ -381,15 +281,9 @@
     @cherrypy.expose
     def schedules(self, **kwds):
         if len(kwds) == 0:
-<<<<<<< HEAD
-            kwds = self.config.as_dict()
-        else:
-            self.config.from_dict(kwds)
-=======
             kwds = self.config.dict
         else:
             self.config.dict = kwds
->>>>>>> 3d82f225
             save_config(CONFIG_FILE, self.config)
         kwds['tNow'] = datetime.now()
         
@@ -402,15 +296,9 @@
     @cherrypy.expose
     def weather(self, **kwds):
         if len(kwds) == 0:
-<<<<<<< HEAD
-            kwds = self.config.as_dict()
-        else:
-            self.config.from_dict(kwds)
-=======
             kwds = self.config.dict
         else:
             self.config.dict = kwds
->>>>>>> 3d82f225
             save_config(CONFIG_FILE, self.config)
             
         if 'test-config' in kwds.keys():
@@ -418,14 +306,10 @@
                 kwds['weather-info'] = 'Error: No PWS ID provided'
             else:
                 kwds['weather-info'] = "Current temperature: %.0f F" % (get_current_temperature(kwds['weather-pws']),)
-<<<<<<< HEAD
                 kwds['weather-info'] += "<br />Current daily ET loss: %.2f inches" % (get_daily_et(kwds['weather-pws'],
                                                                                               Kc=float(kwds['weather-kc']), 
                                                                                               Cn=float(kwds['weather-cn']), 
                                                                                               Cd=float(kwds['weather-cd'])),)
-=======
-                kwds['weather-info'] += "<br />Current weather correction: %i%%" % (100.0*get_weather_adjustment(kwds['weather-pws'], adj_max=kwds['weather-max-adjust']),)
->>>>>>> 3d82f225
                 
         else:
             kwds['weather-info'] = ''
@@ -436,34 +320,20 @@
     @cherrypy.expose
     def manual(self, **kwds):
         if len(kwds) == 0:
-<<<<<<< HEAD
-            kwds = self.config.as_dict()
-        else:
-            configDict = self.config.as_dict()
-            for keyword,value in configDict.iteritems():
-=======
             kwds = self.config.dict
         else:
             configDict = self.config.dict
             for keyword,value in configDict.items():
->>>>>>> 3d82f225
                 if keyword not in kwds.keys():
                     kwds[keyword] = value
                     
         for keyword,value in kwds.items():
             if keyword[:4] == 'zone' and keyword.find('-') == -1:
                 i = int(keyword[4:])
-<<<<<<< HEAD
-                if value == 'on' and not self.hardwareZones[i-1].is_active():
-                    self.hardwareZones[i-1].on()
-                    self.history.write_data(time.time(), i, 'on', wx_adjustment=-1.0)
-                if value == 'off' and self.hardwareZones[i-1].is_active():
-=======
                 if value == 'on' and not self.hardwareZones[i-1].is_active:
                     self.hardwareZones[i-1].on()
                     self.history.write_data(time.time(), i, 'on', wx_adjustment=-1.0)
                 if value == 'off' and self.hardwareZones[i-1].is_active:
->>>>>>> 3d82f225
                     self.hardwareZones[i-1].off()
                     self.history.write_data(time.time(), i, 'off')
                     
@@ -471,11 +341,7 @@
         for i,zone in enumerate(self.hardwareZones):
             i = i + 1
             if kwds['zone%i-enabled' % i] == 'on':
-<<<<<<< HEAD
-                if zone.is_active():
-=======
                 if zone.is_active:
->>>>>>> 3d82f225
                     kwds['zone%i' % i] = 'selected'
                     kwds['manual-info'] += 'Zone %i is turned on<br />' % i
                 else:
@@ -491,15 +357,9 @@
         kwds['tNow'] = _LOCAL_TZ.localize(datetime.now())
         kwds['tzOffset'] = int(datetime.now().strftime("%s")) - int(datetime.utcnow().strftime("%s"))
         kwds['history'] = self.history.get_data(age=7*24*3600)[:25]
-<<<<<<< HEAD
-        for i in xrange(len(kwds['history'])):
+        for i in range(len(kwds['history'])):
             kwds['history'][i]['dateTimeStart'] = pytz.utc.localize(datetime.utcfromtimestamp(kwds['history'][i]['dateTimeStart'])).astimezone(_LOCAL_TZ)
             kwds['history'][i]['dateTimeStop'] = pytz.utc.localize(datetime.utcfromtimestamp(kwds['history'][i]['dateTimeStop'])).astimezone(_LOCAL_TZ)
-=======
-        for i in range(len(kwds['history'])):
-            kwds['history'][i]['dateTimeStart'] = datetime.fromtimestamp(kwds['history'][i]['dateTimeStart'])
-            kwds['history'][i]['dateTimeStop'] = datetime.fromtimestamp(kwds['history'][i]['dateTimeStop'])
->>>>>>> 3d82f225
             
         template = jinjaEnv.get_template('log.html')
         return template.render({'kwds':kwds})
@@ -536,11 +396,7 @@
     logger.info('All dates and times are in UTC except where noted')
      
     # Load in the configuration
-<<<<<<< HEAD
-    config = load_config(cmdConfig['configFile'])
-=======
     config = load_config(args.config_file)
->>>>>>> 3d82f225
     
     # Initialize the archive
     history = Archive(config)
@@ -549,12 +405,8 @@
     # Initialize the hardware
     hardwareZones = init_zones(config)
     for previousRun in history.get_data(scheduled_only=True):
-<<<<<<< HEAD
         logger.info('Previous run of zone %i was on %s UTC', previousRun['zone'], datetime.utcfromtimestamp(previousRun['dateTimeStart']))
         logger.info('Previous ET value of zone %i was %.2f inches', previousRun['zone'], hardwareZones[previousRun['zone']-1].current_et_value)
-=======
-        logger.info('Previous run of zone %i was on %s LT', previousRun['zone'], datetime.fromtimestamp(previousRun['dateTimeStart']))
->>>>>>> 3d82f225
         
         if hardwareZones[previousRun['zone']-1].lastStart == 0:
             hardwareZones[previousRun['zone']-1].lastStart = previousRun['dateTimeStart']
@@ -580,30 +432,18 @@
     
     # Make sure the sprinkler zones are off
     for i,zone in enumerate(hardwareZones):
-<<<<<<< HEAD
-        if zone.is_active():
+        if zone.is_active:
             zone.off()
             history.write_data(time.time(), i, 'off')
         ## Save the ET values so that we have some state
         config.set('Zone%i' % (i+1), 'current_et_value', "%.2f" % zone.current_et_value)
         logger.info('Saved ET value for zone %i of %.2f inches', i+1, zone.current_et_value)
         
-=======
-        if zone.is_active:
-            zone.off()
-            history.write_data(time.time(), i, 'off')
-            
->>>>>>> 3d82f225
     # Shutdown the archive
     history.cancel()
     
     # Save the final configuration
-<<<<<<< HEAD
-    save_config(cmdConfig['configFile'], config)
-    logger.info('Done')
-=======
     save_config(args.config_file, config)
->>>>>>> 3d82f225
 
 
 if __name__ == "__main__":
