--- conflicted
+++ resolved
@@ -13,29 +13,17 @@
 import sqlite3
 import threading
 import traceback
-<<<<<<< HEAD
-from ConfigParser import NoSectionError
-try:
-    import cStringIO as StringIO
-except ImportError:
-    import StringIO
-    
-__version__ = '0.3'
-__all__ = ['Archive', '__version__']
-=======
 from configparser import NoSectionError
 from io import StringIO
 
 __version__ = '0.3'
 __all__ = ['Archive',]
->>>>>>> 3d82f225
 
 
 # Logger instance
 _LOGGER = logging.getLogger('__main__')
 
 
-<<<<<<< HEAD
 class DatabaseProcessor(object):
     """
     Class responsible for providing access to the database from a single thread.
@@ -233,192 +221,4 @@
             rid = self._backend.append_request('UPDATE pi2o SET dateTimeStop = %i WHERE dateTimeStart == %i AND zone == %i' % (timestamp, row['dateTimeStart'], zone))
             output = self._backend.get_response(rid)
             
-        return True
-=======
-class DatabaseProcessor(threading.Thread):
-	"""
-	Class responsible for providing access to the database from a single thread.
-	"""
-	
-	def __init__(self, dbName):
-		self._dbName = dbName
-		self.running = False
-		self.input = queue.Queue()
-		self.output = queue.Queue()
-		
-		self.thread = None
-		self.alive = threading.Event()
-		
-	def start(self):
-		if self.thread is not None:
-			self.cancel()
-        	       
-		self.thread = threading.Thread(target=self.run, name='dbAccess')
-		self.thread.setDaemon(1)
-		self.alive.set()
-		self.thread.start()
-		
-		dbLogger.info('Started the DatabaseProcessor background thread')
-		
-	def cancel(self):
-		if self.thread is not None:
-			self.alive.clear()          # clear alive event for thread
-			self.thread.join()
-			
-		dbLogger.info('Stopped the DatabaseProcessor background thread')
-			
-	def append_request(self, cmd):
-		rid = str(uuid.uuid4())
-		self.input.put( (rid,cmd) )
-		
-		return rid
-		
-	def get_response(self, rid):
-		qid, qresp = self.output.get()
-		while qid != rid:
-			self.output.put( (qid,qresp) )
-			qid, qresp = self.output.get()
-			
-		return qresp
-		
-	def dict_factory(self, cursor, row):
-		d = {}
-		for idx, col in enumerate(cursor.description):
-			d[col[0]] = row[idx]
-		return d
-		
-	def run(self):
-		self._dbConn = sqlite3.connect(self._dbName)
-		self._dbConn.row_factory = self.dict_factory
-		self._cursor = self._dbConn.cursor()
-		
-		while self.alive.isSet() or not self.input.empty():
-			try:
-				rid, cmd = self.input.get()
-				self._cursor.execute(cmd)
-				output = []
-				for row in self._cursor.fetchall():
-					output.append( row )
-				if cmd[:6] != 'SELECT':
-					self._dbConn.commit()
-				self.output.put( (rid,output) )
-				
-			except Exception as e:
-				exc_type, exc_value, exc_traceback = sys.exc_info()
-				dbLogger.error("DatabaseProcessor: %s at line %i", e, traceback.tb_lineno(exc_traceback))
-				## Grab the full traceback and save it to a string via StringIO
-				fileObject = StringIO()
-				traceback.print_tb(exc_traceback, file=fileObject)
-				tbString = fileObject.getvalue()
-				fileObject.close()
-				## Print the traceback to the logger as a series of DEBUG messages
-				for line in tbString.split('\n'):
-					dbLogger.debug("%s", line)
-					
-		self._dbConn.close()
-
-
-class Archive(object):
-	_dbConn = None
-	_cursor = None
-	
-	def __init__(self, config):
-		self.config = config
-		self._dbName = os.path.join(os.path.dirname(__file__), 'archive', 'pi2o-data.db')
-		if not os.path.exists(self._dbName):
-			raise RuntimeError("Archive database not found")
-		self._backend = None
-		
-		# Figure out how many zones there are
-		zones = []
-		zone = 1
-		while True:
-			try:
-				## Is the zone enabled?
-				zoneEnabled = config.get('Zone%i' % zone, 'enabled')
-				if zoneEnabled == 'on':
-					### If so, use the real GPIO pin
-					zonePin = config.getint('Zone%i' % zone, 'pin')
-					### If not, use a dummy pin
-				else:
-					zonePin = -1
-				
-				## Create the SprinklerZone instance
-				zones.append( zonePin )
-			
-				## Update the counter
-				zone += 1
-			
-			except NoSectionError:
-				break
-		self.nZones = len(zones)
-    	
-	def start(self):
-		"""
-		Open the database.
-		"""
-		
-		if self._backend is None:
-			self._backend = DatabaseProcessor(self._dbName)
-		self._backend.start()
-		
-	def cancel(self):
-		"""
-		Close the database.
-		"""
-	
-		if self._backend is not None:
-			self._backend.cancel()
-			
-	def get_data(self, age=0, scheduled_only=False):
-		"""
-		Return a collection of data a certain number of seconds into the past.
-		"""
-	
-		# Fetch the entries that match
-		if age <= 0:
-			if scheduled_only:
-				sqlCmd = 'SELECT * FROM pi2o WHERE wxAdjust >= 0.0 OR wxAdjust <= -1.5 ORDER BY dateTimeStart DESC LIMIT %i' % self.nZones
-			else:
-				sqlCmd = 'SELECT * FROM pi2o GROUP BY zone ORDER BY dateTimeStart DESC LIMIT %i' % self.nZones
-			rid = self._backend.append_request(sqlCmd)
-		else:
-			# Figure out how far to look back into the database
-			tNow = time.time()
-			tLookback = tNow - age
-			if scheduled_only:
-				sqlCmd = 'SELECT * FROM pi2o WHERE dateTimeStart >= %i AND (wxAdjust >= 0.0 OR wxAdjust <= -1.5) ORDER BY dateTimeStart DESC' % tLookback
-			else:
-				sqlCmd = 'SELECT * FROM pi2o WHERE dateTimeStart >= %i ORDER BY dateTimeStart DESC' % tLookback
-			rid = self._backend.append_request(sqlCmd)
-			
-		# Fetch the output
-		output = self._backend.get_response(rid)
-		
-		# Done
-		return output
-			
-	def write_data(self, timestamp, zone, status, wx_adjustment=None):
-		"""
-		Write a collection of data to the database.
-		"""
-		
-		# Validate
-		if status not in ('on', 'off'):
-			raise ValueError("Invalid status code '%s'" % status)
-		if wx_adjustment is None:
-			wx_adjustment = 1.0
-			
-		# Add the entry to the database
-		if status == 'on':
-			rid = self._backend.append_request('INSERT INTO pi2o (dateTimeStart,dateTimeStop,zone,wxAdjust) VALUES (%i,%i,%i,%f)' % (timestamp, 0, zone, wx_adjustment))
-			output = self._backend.get_response(rid)
-		else:
-			rid = self._backend.append_request('SELECT dateTimeStart FROM pi2o WHERE zone == %i AND dateTimeStop == 0 ORDER BY dateTimeStart DESC' % zone)
-			output = self._backend.get_response(rid)
-			row = output[0]
-			rid = self._backend.append_request('UPDATE pi2o SET dateTimeStop = %i WHERE dateTimeStart == %i AND zone == %i' % (timestamp, row['dateTimeStart'], zone))
-			output = self._backend.get_response(rid)
-			
-		return True
->>>>>>> 3d82f225
+        return True